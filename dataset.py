import os
import typing as tp
from functools import partial
from multiprocessing import Pool
from pathlib import Path

import numpy as np
import pandas as pd
import torch
import joblib
import dgl
from sklearn.preprocessing import OneHotEncoder
from sklearn.impute import SimpleImputer

from data_transforms import IdentityTransform, StandardScaler, MinMaxScaler, RobustScaler, QuantileTransform
from utils import NirvanaNpzDataWrapper, StateHandler, get_tensor_or_wrap_memmap, read_memmap
from nirvana_utils import copy_out_to_snapshot


class Dataset:
    transforms = {
        'none': IdentityTransform,
        'standard-scaler': StandardScaler,
        'min-max-scaler': MinMaxScaler,
        'robust-scaler': RobustScaler,
        'quantile-transform-normal': partial(QuantileTransform, distribution='normal'),
        'quantile-transform-uniform': partial(QuantileTransform, distribution='uniform')
    }

    def __init__(self, name_or_path, state_handler: StateHandler, prediction_horizon=12, only_predict_at_end_of_horizon=False,
                 provide_sequnce_inputs=False, direct_lookback_num_steps=48,
                 seasonal_lookback_periods=None, seasonal_lookback_num_steps=None,
                 drop_early_train_timestamps='direct',
                 reverse_edges=False, to_undirected=False, use_forward_and_reverse_edges_as_different_edge_types=False,
                 add_self_loops=False, targets_for_loss_transform='none', targets_for_features_transform='none',
                 targets_for_features_nan_imputation_strategy='prev', add_nan_indicators_to_targets_for_features=False,
                 do_not_use_temporal_features=False, do_not_use_spatial_features=False,
                 do_not_use_spatiotemporal_features=False, use_deepwalk_node_embeddings=False,
                 initialize_learnable_node_embeddings_with_deepwalk=False,
                 numerical_features_transform='none', numerical_features_nan_imputation_strategy='most_frequent',
                 train_batch_size=1, eval_batch_size=None, eval_max_num_predictions_per_step=10_000_000_000,
                 device='cpu', nirvana=False, spatiotemporal_features_local_processed_memmap_name: str | None = None,
                 pyg=False):
        DATA_ROOT = 'data'
        # torch.set_default_device(device)

        # NOTE this code can crash if the dataset doesn't have specified format
        if name_or_path.endswith('.npz'):
            name = os.path.splitext(os.path.basename(name_or_path))[0].replace('_', '-')
            path = name_or_path
        else:
            name = name_or_path
            path = f'{DATA_ROOT}/{name.replace("-", "_")}.npz'

        print('Preparing data...')
        if nirvana and not os.environ.get('LOCAL'):
            data = NirvanaNpzDataWrapper(root_path=DATA_ROOT)
        else:
            data = np.load(path, allow_pickle=True)

        # GET TIME SPLITS

        # Indices of all timestamps available for a particular split. Note that the number of timestamps at which
        # predictions can be made for a particular split will be different because it also depends on prediction
        # horizon (and, for train split, it also depends on lookback horizon). I.e., we cannot train on the last few
        # timestamps from the train split because the targets that should be predicted at these timestamps actually
        # belong (at least partly) to the val split. Indices of timestamps at which predictions can be made for
        # a particular split will be created later.
        all_train_timestamps = data['train_timestamps']
        all_val_timestamps = data['val_timestamps']
        all_test_timestamps = data['test_timestamps']

        # PREPARE TARGETS
        (
            targets,
            targets_nan_mask,
            targets_for_loss_transform,
            targets_for_features_transform,
        ) = self._prepare_targets_or_return_from_state(
            checkpoint_dir=state_handler.checkpoint_dir,
            data=data,
            targets_for_loss_transform=targets_for_loss_transform,
            all_train_timestamps=all_train_timestamps,
            targets_for_features_transform=targets_for_features_transform,
            targets_for_features_nan_imputation_strategy=targets_for_features_nan_imputation_strategy,
            nirvana=nirvana,
        )

        num_timestamps = data['num_timestamps'].item() if 'num_timestamps' in data else targets.shape[0]
        num_nodes = data['num_nodes'].item() if 'num_nodes' in data else targets.shape[1]


        # PREPARE FEATURES
        temporal_features, temporal_feature_names, skip_temporal_features = (
            self._prepare_temporal_features_or_return_from_state(
                checkpoint_dir=state_handler.checkpoint_dir,
                data=data,
                do_not_use_temporal_features=do_not_use_temporal_features,
                num_timestamps=num_timestamps,
                nirvana=nirvana,
            )
        )
        spatial_features, spatial_feature_names, skip_spatial_features = (
            self._prepare_spatial_features_or_return_from_state(
                checkpoint_dir=state_handler.checkpoint_dir,
                data=data,
                do_not_use_spatial_features=do_not_use_spatial_features,
                num_nodes=num_nodes,
                nirvana=nirvana,
            )
        )

        spatiotemporal_features, spatiotemporal_feature_names, skip_spatiotemporal_features = (
            self._prepare_spatiotemporal_features_or_return_from_state(
                checkpoint_dir=state_handler.checkpoint_dir,
                data=data,
                do_not_use_spatiotemporal_features=do_not_use_spatiotemporal_features,
                num_nodes=num_nodes,
                num_timestamps=num_timestamps,
                spatiotemporal_features_local_processed_memmap_name=spatiotemporal_features_local_processed_memmap_name,
                data_root=DATA_ROOT,
                nirvana=nirvana,
            )
        )

        if use_deepwalk_node_embeddings or initialize_learnable_node_embeddings_with_deepwalk:
            if "deepwalk_node_embeddings" not in data:  # data can be wrapper with no .keys() method specified, but __contains__ is defined correctly for both cases and returns equivalent result
                raise ValueError(
                    "DeepWalk node embeddings are not provided for this dataset."
                )

        if use_deepwalk_node_embeddings:
            deepwalk_embeddings = data['deepwalk_node_embeddings'].astype(np.float32)
        else:
            deepwalk_embeddings = np.empty((1, num_nodes, 0), dtype=np.float32)

        if initialize_learnable_node_embeddings_with_deepwalk:
            deepwalk_embeddings_for_initializing_learnable_embeddings = data['deepwalk_node_embeddings']\
                .astype(np.float32)

        numerical_feature_names_set = set(data['num_feature_names'])
        binary_feature_names_set = set(data['bin_feature_names'])
        categorical_feature_names_set = set(data['cat_feature_names'])

        _pool_arguments = [
            [
                'temporal', temporal_features, temporal_feature_names, numerical_feature_names_set,
                categorical_feature_names_set, numerical_features_transform, numerical_features_nan_imputation_strategy,
                all_train_timestamps, skip_temporal_features, state_handler.checkpoint_dir, nirvana
            ],
            [
                'spatial', spatial_features, spatial_feature_names, numerical_feature_names_set,
                categorical_feature_names_set, numerical_features_transform, numerical_features_nan_imputation_strategy,
                all_train_timestamps, skip_spatial_features, state_handler.checkpoint_dir, nirvana
            ],
            [
                'spatiotemporal', spatiotemporal_features, spatiotemporal_feature_names, numerical_feature_names_set,
                categorical_feature_names_set, numerical_features_transform, numerical_features_nan_imputation_strategy,
                all_train_timestamps, skip_spatiotemporal_features, state_handler.checkpoint_dir, nirvana
            ]
        ]

        with Pool(processes=3) as preprocessing_pool:
            features_preprocessing_results = preprocessing_pool.starmap(self._transform_feature_group, _pool_arguments)

        features_groups_maybe_returned, feature_names_groups, numerical_features_masks_by_group = zip(*features_preprocessing_results)

        # we need to correctly redefine features, b.c. if features are skipped from preprocessed, `features_groups_maybe_returned` contains
        # empty array for that features type with the last dimension equal to the last dimension of features type
        temporal_features_maybe_returned, spatial_features_maybe_returned, spatiotemporal_features_maybe_returned = features_groups_maybe_returned

        temporal_features = (
            temporal_features_maybe_returned
            if not skip_temporal_features
            else temporal_features
        )

        spatial_features = (
            spatial_features_maybe_returned
            if not skip_spatial_features
            else spatial_features
        )

        spatiotemporal_features = (
            spatiotemporal_features_maybe_returned
            if not skip_spatiotemporal_features
            else spatiotemporal_features
        )

        temporal_feature_names, spatial_feature_names, spatiotemporal_feature_names = feature_names_groups
<<<<<<< HEAD

        numerical_features_mask = np.concatenate(numerical_features_masks_by_group, axis=0)

        numerical_features_mask = np.concatenate(
            [numerical_features_mask, np.zeros(deepwalk_embeddings.shape[2], dtype=bool)], axis=0
        )
=======
        numerical_temporal_features_mask, numerical_spatial_features_mask, numerical_spatiotemporal_features_mask = \
            numerical_features_masks_by_group
>>>>>>> 07ee5dc8

        # PREPARE GRAPH

        if sum([reverse_edges, to_undirected, use_forward_and_reverse_edges_as_different_edge_types]) > 1:
            raise ValueError('At most one of the graph edge processing arguments reverse_edges, to_undirected, '
                             'use_forward_and_reverse_edges_as_different_edge_types can be True.')

        edges = torch.from_numpy(data['edges'])

        if use_forward_and_reverse_edges_as_different_edge_types:
            if pyg:
                raise ValueError(
                    'The use of both forward and reverse edges in the graph as different edge types is not supported '
                    'for PyG graphs. Arguments use_forward_and_reverse_edges_as_different_edge_types and pyg cannot be '
                    'both True.'
                )

            graph = dgl.heterograph(
                {
                    ('node', 'forward_edge', 'node'): (edges[:, 0], edges[:, 1]),
                    ('node', 'reverse_edge', 'node'): (edges[:, 1], edges[:, 0])
                },
                num_nodes_dict={'node': num_nodes},
                idtype=torch.int32
            )

        else:
            graph = dgl.graph((edges[:, 0], edges[:, 1]), num_nodes=num_nodes, idtype=torch.int32)
            if to_undirected:
                graph = dgl.to_bidirected(graph)
            elif reverse_edges:
                graph = dgl.reverse(graph)

        if add_self_loops:
            for cur_edge_type in graph.etypes:
                graph = dgl.add_self_loop(graph, etype=cur_edge_type)

        train_batched_graph = dgl.batch([graph for _ in range(train_batch_size)])
        if eval_batch_size is not None and eval_batch_size != train_batch_size:
            eval_batched_graph = dgl.batch([graph for _ in range(eval_batch_size)])

        if pyg:
            # Convert DGL graphs to PyG edge indices (which are simply torch tensors storing edges).
            graph = torch.stack(graph.edges(), axis=0)
            train_batched_graph = torch.stack(train_batched_graph.edges(), axis=0)
            if eval_batch_size is not None and eval_batch_size != train_batch_size:
                eval_batched_graph = torch.stack(eval_batched_graph.edges(), axis=0)

        # We do not need the original data anymore.
        del data

        # PREPARE INDEX SHIFTS FROM THE CURRENT TIMESTAMP TO PAST TARGETS THAT WILL BE USED AS FEATURES

        # Check validity of seasonal lookback arguments.
        if (provide_sequnce_inputs and
                (seasonal_lookback_periods is not None or seasonal_lookback_num_steps is not None)):
            raise ValueError(
                'Seasonal lookback is not meant to be used with sequence input, as sequential timestamps are required '
                'for sequence input to a model. Either set sequence input to False and use a single input model or '
                'disable seasonal lookback by setting seasonal_lookback_periods and seasonal_lookback_num_steps '
                'arguments to None.'
            )
        elif seasonal_lookback_periods is not None and seasonal_lookback_num_steps is None:
            raise ValueError(
                'If argument seasonal_lookback_periods is provided, then argument seasonal_lookback_num_steps should '
                'also be provided.'
            )
        elif seasonal_lookback_periods is None and seasonal_lookback_num_steps is not None:
            raise ValueError(
                'If argument seasonal_lookback_num_steps is provided, then argument seasonal_lookback_periods should '
                'also be provided.'
            )
        elif (seasonal_lookback_periods is not None and
              len(seasonal_lookback_periods) != len(seasonal_lookback_num_steps)):
            raise ValueError(
                'Arguments seasonal_lookback_periods and seasonal_lookback_num_steps should be provided with the same '
                'number of values.'
            )

        past_timestamp_shifts_for_features = - np.arange(start=0, stop=direct_lookback_num_steps)

        if seasonal_lookback_periods is not None:
            # For each predicted target at timestamp t we add to features target values from the past at the following
            # timestamps: t - period, t - period * 2, ..., t - period * num_steps.
            all_seasonal_shifts = []
            for period, num_steps in zip(seasonal_lookback_periods, seasonal_lookback_num_steps):
                start_shifts = - period * np.arange(start=1, stop=num_steps + 1)
                for start_shift in start_shifts:
                    if only_predict_at_end_of_horizon:
                        cur_shifts = np.array([start_shift + prediction_horizon])
                    else:
                        cur_shifts = np.arange(start=start_shift + 1, stop=start_shift + prediction_horizon + 1)

                    all_seasonal_shifts.append(cur_shifts)

            all_seasonal_shifts = np.hstack(all_seasonal_shifts)
            all_seasonal_shifts = all_seasonal_shifts.clip(max=0)

            past_timestamp_shifts_for_features = np.hstack([past_timestamp_shifts_for_features, all_seasonal_shifts])
            past_timestamp_shifts_for_features = np.unique(past_timestamp_shifts_for_features)
            past_timestamp_shifts_for_features.sort()
            # A copy is made after reversing the array because otherwise the stride in the array will be negative,
            # and because of this it will not be possible to load it into a torch tensor using torch.from_numpy.
            past_timestamp_shifts_for_features = past_timestamp_shifts_for_features[::-1].copy()

        # PREPARE INDEX SHIFTS FROM THE CURRENT TIMESTAMP TO FUTURE TARGETS THAT WILL BE PREDICTED

        if only_predict_at_end_of_horizon:
            future_timestamp_shifts_for_prediction = np.array([prediction_horizon])
        else:
            future_timestamp_shifts_for_prediction = np.arange(start=1, stop=prediction_horizon + 1)

        # PREPARE INDICES OF TIMESTAMPS AT WHICH PREDICTIONS WILL BE MADE FOR EACH SPLIT

        if provide_sequnce_inputs and drop_early_train_timestamps != 'direct':
            raise ValueError(
                f'If provide_sequnce_inputs argument is True, than only "direct" is a valid value for '
                f'drop_early_train_timestamps argument, but value {drop_early_train_timestamps} was provided instead.'
            )

        if drop_early_train_timestamps == 'all':
            first_train_timestamp = - past_timestamp_shifts_for_features.min()
        elif drop_early_train_timestamps == 'direct':
            first_train_timestamp = direct_lookback_num_steps - 1
        elif drop_early_train_timestamps == 'none':
            first_train_timestamp = 0
        else:
            raise ValueError(f'Unknown value for drop_early_train_timestamps argument: {drop_early_train_timestamps}.')

        first_train_timestamp = max(first_train_timestamp, 0)

        max_prediction_shift = future_timestamp_shifts_for_prediction[-1]

        train_timestamps = all_train_timestamps[first_train_timestamp:-max_prediction_shift]

        val_timestamps = np.concatenate(
            [np.array([all_train_timestamps[-1]]), all_val_timestamps[:-max_prediction_shift]], axis=0
        )

        test_timestamps = np.concatenate(
            [np.array([all_val_timestamps[-1]]), all_test_timestamps[:-max_prediction_shift]], axis=0
        )

        # Remove train timestamps for which all targets are NaNs.
        train_targets_nan_mask = targets_nan_mask[all_train_timestamps[first_train_timestamp + 1:]]
        if only_predict_at_end_of_horizon or prediction_horizon == 1:
            # In this case max_prediction_shift is the only prediction shift.
            # Transform train_targets_nan_mask to shape [len(train_timestamps), num_nodes].
            train_targets_nan_mask = train_targets_nan_mask[max_prediction_shift - 1:]
            drop_train_timestamps_mask = train_targets_nan_mask.all(axis=1)
        else:
            # Transform train_targets_nan_mask to shape [len(train_timestamps), num_nodes, prediction_horizon].
            train_targets_nan_mask = torch.from_numpy(train_targets_nan_mask)
            train_targets_nan_mask = train_targets_nan_mask.unfold(dimension=0, size=prediction_horizon, step=1)
            train_targets_nan_mask = train_targets_nan_mask.numpy()
            drop_train_timestamps_mask = train_targets_nan_mask.all(axis=(1, 2))

        train_timestamps = train_timestamps[~drop_train_timestamps_mask]

        # COMPUTE FEATURES DIM AND PREPARE FEATURES MASKS

        # Dataset provides features as a single tensor. In this tensor, the order of features is as follows:
        # past targets, past targets NaN mask, temporal features, spatial features, spatiotemporal features,
        # deepwalk node embeddings.

        past_targets_features_dim = 1 if provide_sequnce_inputs else len(past_timestamp_shifts_for_features)
        past_targets_nan_mask_features_dim = past_targets_features_dim * add_nan_indicators_to_targets_for_features
        features_dim = (past_targets_features_dim + past_targets_nan_mask_features_dim +
                        temporal_features.shape[2] + spatial_features.shape[2] + spatiotemporal_features.shape[2] +
                        deepwalk_embeddings.shape[2])

        past_targets_mask = np.zeros(features_dim, dtype=bool)
        past_targets_mask[:past_targets_features_dim] = True

        numerical_features_mask = np.concatenate([
            np.zeros(past_targets_features_dim + past_targets_nan_mask_features_dim, dtype=bool),
            numerical_temporal_features_mask, numerical_spatial_features_mask, numerical_spatiotemporal_features_mask,
            np.zeros(deepwalk_embeddings.shape[2], dtype=bool)
        ], axis=0)

        # STORE EVERYTHING WE MIGHT NEED

        self.name = name
        self.provide_sequence_inputs = provide_sequnce_inputs
        self.device = device

        self.num_timestamps = num_timestamps
        self.num_nodes = num_nodes

        # Indices of all timestamps available for a particular split.
        self.all_train_timestamps = torch.from_numpy(all_train_timestamps)
        self.all_val_timestamps = torch.from_numpy(all_val_timestamps)
        self.all_test_timestamps = torch.from_numpy(all_test_timestamps)

        # Indices of timestamps at which predictions can be made for a particular split.
        self.train_timestamps = torch.from_numpy(train_timestamps)
        self.val_timestamps = torch.from_numpy(val_timestamps)
        self.test_timestamps = torch.from_numpy(test_timestamps)

        self.targets = get_tensor_or_wrap_memmap(targets)
        self.targets_nan_mask = get_tensor_or_wrap_memmap(targets_nan_mask)

        self.add_nan_indicators_to_targets_for_features = add_nan_indicators_to_targets_for_features
        self.targets_for_loss_transform = targets_for_loss_transform.torch().to(device)
        self.targets_for_features_transform = targets_for_features_transform.torch().to(device)

        self.temporal_features = get_tensor_or_wrap_memmap(temporal_features)
        self.temporal_feature_names = temporal_feature_names
        self.spatial_features = get_tensor_or_wrap_memmap(spatial_features)
        self.spatial_feature_names = spatial_feature_names
        self.spatiotemporal_features = get_tensor_or_wrap_memmap(spatiotemporal_features)
        self.spatiotemporal_feature_names = spatiotemporal_feature_names
        self.deepwalk_embeddings = get_tensor_or_wrap_memmap(deepwalk_embeddings)

        # Spatial node features and node embeddings are the same for all timestamps, so we load them on the appropriate
        # device and batch in advance to avoid doing it each training step.
        self.spatial_features_batched_train = self.spatial_features.to(device).repeat(1, train_batch_size, 1)
        self.deepwalk_embeddings_batched_train = self.deepwalk_embeddings.to(device).repeat(1, train_batch_size, 1)
        if eval_batch_size is None or eval_batch_size == train_batch_size:
            self.spatial_features_batched_eval = self.spatial_features_batched_train
            self.deepwalk_embeddings_batched_eval = self.deepwalk_embeddings_batched_train
        else:
            self.spatial_features_batched_eval = self.spatial_features.to(device).repeat(1, eval_batch_size, 1)
            self.deepwalk_embeddings_batched_eval = self.deepwalk_embeddings.to(device).repeat(1, eval_batch_size, 1)

        # Might be used for applying numerical feature embeddings.
        self.numerical_features_mask = torch.from_numpy(numerical_features_mask).to(device)
        self.past_targets_mask = torch.from_numpy(past_targets_mask).to(device)

        if initialize_learnable_node_embeddings_with_deepwalk:
            self.deepwalk_embeddings_for_initializing_learnable_embeddings = torch.from_numpy(
                deepwalk_embeddings_for_initializing_learnable_embeddings
            )
        else:
            self.deepwalk_embeddings_for_initializing_learnable_embeddings = None

        self.train_batch_size = train_batch_size
        self.eval_batch_size = train_batch_size if eval_batch_size is None else eval_batch_size

        self.graph = graph
        self.train_batched_graph = train_batched_graph.to(device)
        if eval_batch_size is None or eval_batch_size == train_batch_size:
            self.eval_batched_graph = self.train_batched_graph
        else:
            self.eval_batched_graph = eval_batched_graph.to(device)

        self.future_timestamp_shifts_for_prediction = torch.from_numpy(future_timestamp_shifts_for_prediction)
        self.past_timestamp_shifts_for_features = torch.from_numpy(past_timestamp_shifts_for_features)

        self.targets_dim = 1 if only_predict_at_end_of_horizon else prediction_horizon
        self.past_targets_features_dim = past_targets_features_dim
        self.features_dim = features_dim
        self.seq_len = direct_lookback_num_steps if provide_sequnce_inputs else None

        self.eval_max_num_timestamps_per_step = eval_max_num_predictions_per_step // self.targets_dim // num_nodes
        copy_out_to_snapshot(state_handler.checkpoint_dir, dump=True) # dump all prepared features, transforms and targets

    def get_timestamp_features_as_single_input(self, timestamp):
        past_timestamps = timestamp + self.past_timestamp_shifts_for_features
        negative_mask = (past_timestamps < 0)
        past_timestamps[negative_mask] = 0

        past_targets = self.targets[past_timestamps].to(self.device)
        past_targets_orig_shape = past_targets.shape
        past_targets = self.targets_for_features_transform.transform(past_targets.reshape(-1, 1))\
            .reshape(*past_targets_orig_shape)
        past_targets = past_targets.T

        if self.add_nan_indicators_to_targets_for_features:
            past_targets_nan_mask = self.targets_nan_mask[past_timestamps]
            past_targets_nan_mask[negative_mask] = 1
            past_targets_nan_mask = past_targets_nan_mask.to(self.device).T
        else:
            past_targets_nan_mask = torch.empty(self.num_nodes, 0, device=self.device)

        temporal_features = self.temporal_features[timestamp].to(self.device).expand(self.num_nodes, -1)
        spatiotemporal_features = self.spatiotemporal_features[timestamp].to(self.device)
        spatial_features = self.spatial_features.to(self.device).squeeze(0)
        deepwalk_embeddings = self.deepwalk_embeddings.to(self.device).squeeze(0)

        features = torch.cat([past_targets, past_targets_nan_mask, temporal_features, spatial_features,
                              spatiotemporal_features, deepwalk_embeddings], axis=1)

        return features

    def get_timestamp_features_as_sequence_input(self, timestamp):
        past_timestamps = timestamp + self.past_timestamp_shifts_for_features

        past_targets = self.targets[past_timestamps].to(self.device)
        past_targets_orig_shape = past_targets.shape
        past_targets = self.targets_for_features_transform.transform(past_targets.reshape(-1, 1))\
            .reshape(*past_targets_orig_shape)
        past_targets = past_targets.T.unsqueeze(-1)

        if self.add_nan_indicators_to_targets_for_features:
            past_targets_nan_mask = self.targets_nan_mask[past_timestamps].to(self.device).T.unsqueeze(-1)
        else:
            past_targets_nan_mask = torch.empty(self.num_nodes, self.seq_len, 0, device=self.device)

        temporal_features = self.temporal_features[past_timestamps].to(self.device).transpose(0, 1)\
            .expand(self.num_nodes, -1, -1)
        spatiotemporal_features = self.spatiotemporal_features[past_timestamps].to(self.device).transpose(0, 1)
        spatial_features = self.spatial_features.to(self.device).squeeze(0).unsqueeze(1).expand(-1, self.seq_len, -1)
        deepwalk_embeddings = self.deepwalk_embeddings.to(self.device).squeeze(0).unsqueeze(1).expand(-1, self.seq_len, -1)

        features = torch.cat([past_targets, past_targets_nan_mask, temporal_features, spatial_features,
                              spatiotemporal_features, deepwalk_embeddings], axis=2)

        return features

    def get_timestamp_features(self, timestamp):
        if self.provide_sequence_inputs:
            return self.get_timestamp_features_as_sequence_input(timestamp)
        else:
            return self.get_timestamp_features_as_single_input(timestamp)

    def get_timestamp_targets_for_loss(self, timestamp):
        future_timestamps = timestamp + self.future_timestamp_shifts_for_prediction
        targets = self.targets[future_timestamps].to(self.device)
        targets_orig_shape = targets.shape
        targets = self.targets_for_loss_transform.transform(targets.reshape(-1, 1)).reshape(*targets_orig_shape)
        targets = targets.T.squeeze(1)
        targets_nan_mask = self.targets_nan_mask[future_timestamps].to(self.device).T.squeeze(1)

        return targets, targets_nan_mask

    def get_timestamp_features_and_targets_for_loss(self, timestamp):
        features = self.get_timestamp_features(timestamp)
        targets, targets_nan_mask = self.get_timestamp_targets_for_loss(timestamp)

        return features, targets, targets_nan_mask

    def get_timestamps_batch_features_as_single_input(self, timestamps_batch):
        batch_size = len(timestamps_batch)

        # The shape of past_timestamps is [batch_size, past_targets_features_dim].
        past_timestamps = timestamps_batch[:, None] + self.past_timestamp_shifts_for_features[None, :]
        negative_mask = (past_timestamps < 0)
        past_timestamps[negative_mask] = 0

        past_targets = self.targets[past_timestamps].to(self.device)
        past_targets_orig_shape = past_targets.shape
        past_targets = self.targets_for_features_transform.transform(past_targets.reshape(-1, 1))\
            .reshape(*past_targets_orig_shape)

        # The shape of past targets (and later the shape of past_targets_nan_mask) changes from
        # [batch_size, past_targets_features_dim, num_nodes] to
        # [batch_size, num_nodes, past_targets_features_dim] to
        # [num_nodes * batch_size, past_targets_features_dim].
        past_targets = past_targets.transpose(1, 2).flatten(start_dim=0, end_dim=1)

        if self.add_nan_indicators_to_targets_for_features:
            past_targets_nan_mask = self.targets_nan_mask[past_timestamps]
            past_targets_nan_mask[negative_mask] = 1
            past_targets_nan_mask = past_targets_nan_mask.to(self.device).transpose(1, 2)\
                .flatten(start_dim=0, end_dim=1)
        else:
            past_targets_nan_mask = torch.empty(self.num_nodes * batch_size, 0, device=self.device)

        temporal_features = self.temporal_features[timestamps_batch].to(self.device).squeeze(1)\
            .repeat_interleave(repeats=self.num_nodes, dim=0)
        spatiotemporal_features = self.spatiotemporal_features[timestamps_batch].to(self.device, non_blocking=True)\
            .flatten(start_dim=0, end_dim=1)

        if batch_size == self.train_batch_size:
            spatial_features = self.spatial_features_batched_train.squeeze(0)
            deepwalk_embeddings = self.deepwalk_embeddings_batched_train.squeeze(0)
        elif batch_size == self.eval_batch_size:
            spatial_features = self.spatial_features_batched_eval.squeeze(0)
            deepwalk_embeddings = self.deepwalk_embeddings_batched_eval.squeeze(0)
        else:
            spatial_features = self.spatial_features.to(self.device).squeeze(0).repeat(batch_size, 1)
            deepwalk_embeddings = self.deepwalk_embeddings.to(self.device).squeeze(0).repeat(batch_size, 1)

        features = torch.cat([past_targets, past_targets_nan_mask, temporal_features, spatial_features,
                              spatiotemporal_features, deepwalk_embeddings], axis=1)

        return features

    def get_timestamps_batch_features_as_sequence_input(self, timestamps_batch):
        batch_size = len(timestamps_batch)

        # The shape of past_timestamps is [batch_size, seq_len].
        past_timestamps = timestamps_batch[:, None] + self.past_timestamp_shifts_for_features[None, :]

        past_targets = self.targets[past_timestamps].to(self.device)
        past_targets_orig_shape = past_targets.shape
        past_targets = self.targets_for_features_transform.transform(past_targets.reshape(-1, 1))\
            .reshape(*past_targets_orig_shape)

        # The shape of past targets (and later the shape of past_targets_nan_mask) changes from
        # [batch_size, seq_len, num_nodes] to
        # [batch_size, num_nodes, seq_len] to
        # [num_nodes * batch_size, seq_len] to
        # [num_nodes * batch_size, seq_len, 1].
        past_targets = past_targets.transpose(1, 2).flatten(start_dim=0, end_dim=1).unsqueeze(-1)

        if self.add_nan_indicators_to_targets_for_features:
            past_targets_nan_mask = self.targets_nan_mask[past_timestamps].to(self.device).transpose(1, 2)\
                .flatten(start_dim=0, end_dim=1).unsqueeze(-1)
        else:
            past_targets_nan_mask = torch.empty(self.num_nodes * batch_size, self.seq_len, 0, device=self.device)

        temporal_features = self.temporal_features[past_timestamps].to(self.device).squeeze(2)\
            .repeat_interleave(repeats=self.num_nodes, dim=0)
        spatiotemporal_features = self.spatiotemporal_features[past_timestamps].to(self.device).transpose(1, 2)\
            .flatten(start_dim=0, end_dim=1)

        if batch_size == self.train_batch_size:
            spatial_features = self.spatial_features_batched_train
            deepwalk_embeddings = self.deepwalk_embeddings_batched_train
        elif batch_size == self.eval_batch_size:
            spatial_features = self.spatial_features_batched_eval
            deepwalk_embeddings = self.deepwalk_embeddings_batched_eval
        else:
            spatial_features = self.spatial_features.to(self.device).repeat(1, batch_size, 1)
            deepwalk_embeddings = self.deepwalk_embeddings.to(self.device).repeat(1, batch_size, 1)

        spatial_features = spatial_features.squeeze(0).unsqueeze(1).expand(-1, self.seq_len, -1)
        deepwalk_embeddings = deepwalk_embeddings.squeeze(0).unsqueeze(1).expand(-1, self.seq_len, -1)

        features = torch.cat([past_targets, past_targets_nan_mask, temporal_features, spatial_features,
                              spatiotemporal_features, deepwalk_embeddings], axis=2)

        return features

    def get_timestamps_batch_features(self, timestamps_batch):
        if self.provide_sequence_inputs:
            return self.get_timestamps_batch_features_as_sequence_input(timestamps_batch)
        else:
            return self.get_timestamps_batch_features_as_single_input(timestamps_batch)

    def get_timestamps_batch_targets_for_loss(self, timestamps_batch):
        # The shape of future_timestamps is [batch_size, targets_dim].
        future_timestamps = timestamps_batch[:, None] + self.future_timestamp_shifts_for_prediction[None, :]
        targets = self.targets[future_timestamps].to(self.device)
        targets_orig_shape = targets.shape
        targets = self.targets_for_loss_transform.transform(targets.reshape(-1, 1)).reshape(*targets_orig_shape)

        # The shape of targets and targets_nan_mask changes from
        # [batch_size, targets_dim, num_nodes] to
        # [batch_size, num_nodes, targets_dim] to
        # [num_nodes * batch_size, targets_dim],
        # and if targets_dim is 1, then the last dimension is squeezed.
        targets = targets.transpose(1, 2).flatten(start_dim=0, end_dim=1).squeeze(1)
        targets_nan_mask = self.targets_nan_mask[future_timestamps].to(self.device).transpose(1, 2)\
            .flatten(start_dim=0, end_dim=1).squeeze(1)

        return targets, targets_nan_mask

    def get_timestamps_batch_features_and_targets_for_loss(self, timestamps_batch):
        features = self.get_timestamps_batch_features(timestamps_batch)
        targets, targets_nan_mask = self.get_timestamps_batch_targets_for_loss(timestamps_batch)

        return features, targets, targets_nan_mask

    def transform_preds_for_metrics(self, preds):
        preds_orig_shape = preds.shape
        preds = self.targets_for_loss_transform.inverse_transform(preds.reshape(-1, 1)).reshape(*preds_orig_shape)

        return preds

    def get_val_targets_for_metrics(self):
        targets = self.targets[self.all_val_timestamps]
        targets_nan_mask = self.targets_nan_mask[self.all_val_timestamps]

        targets, targets_nan_mask = self.prepare_targets_for_evaluation(targets, targets_nan_mask)

        return targets, targets_nan_mask

    def get_test_targets_for_metrics(self):
        targets = self.targets[self.all_test_timestamps]
        targets_nan_mask = self.targets_nan_mask[self.all_test_timestamps]

        targets, targets_nan_mask = self.prepare_targets_for_evaluation(targets, targets_nan_mask)

        return targets, targets_nan_mask

    def prepare_targets_for_evaluation(self, targets, targets_nan_mask):
        if self.targets_dim == 1:
            # If we only predict target for a single timestamp (which is the case if only_predict_at_end_of_horizon
            # is True or if prediction_horizon is 1), we need to shift all targets by the number of timestamps between
            # the observed timestamp and the timestamp of prediction.
            future_timestamp_shift = self.future_timestamp_shifts_for_prediction[0]
            targets = targets[future_timestamp_shift - 1:]
            targets_nan_mask = targets_nan_mask[future_timestamp_shift - 1:]
        else:
            # If we predict targets for multiple timestamps, we need to go over the targets with a sliding window
            # of length num_predictions and create a tensor of shape [num_timestamps, num_nodes, num_predictions].
            targets = targets.unfold(dimension=0, size=self.targets_dim, step=1)
            targets_nan_mask = targets_nan_mask.unfold(dimension=0, size=self.targets_dim, step=1)

        return targets, targets_nan_mask

    def _transform_feature_group(
            self,
            features_type: tp.Literal['temporal', 'spatial', 'spatiotemporal'],
            features: np.ndarray,
            feature_names: tp.Sequence[str],
            numerical_features_names_set: set[str],
            categorical_features_names_set: set[str],
            numerical_features_transform: tp.Literal[
                'none', 'standard-scaler', 'min-max-scaler', 'robust-scaler',
                'quantile-transform-normal', 'quantile-transform-uniform'
            ],
            numerical_features_nan_imputation_strategy: tp.Literal['mean', 'median', 'most_frequent', 'constant'],
            all_train_timestamps: tp.Sequence[int],
            skip: bool = False,
            checkpoint_dir: Path = Path("NULL"),
            nirvana: bool = False,
    ):
        numerical_features_mask = np.zeros(features.shape[2], dtype=bool)
        categorical_features_mask = np.zeros(features.shape[2], dtype=bool)
        for i, feature_name in enumerate(feature_names):
            if feature_name in numerical_features_names_set:
                numerical_features_mask[i] = True
            elif feature_name in categorical_features_names_set:
                categorical_features_mask[i] = True

        if skip:
            print(f'Skipped preprocessing {features_type} features.')
            return features, feature_names, numerical_features_mask

        print(
            f'{features_type=} {features.shape=} {feature_names=} '
            f'{numerical_features_mask=} {categorical_features_mask=} '
        )

        # Transform numerical features and impute NaNs in numerical features.
        if numerical_features_mask.any():
            numerical_features = features[:, :, numerical_features_mask]

            # Transform numerical features.
            numerical_features_transform = self.transforms[numerical_features_transform]()
            train_idx = all_train_timestamps if features_type != 'spatial' else 0
            numerical_features_transform.fit(numerical_features[train_idx].reshape(-1, numerical_features.shape[2]))
            numerical_features_orig_shape = numerical_features.shape
            numerical_features = numerical_features_transform.transform(
                numerical_features.reshape(-1, numerical_features.shape[2])
            ).reshape(*numerical_features_orig_shape)

            # Impute NaNs in numerical features. Note that NaNs are imputed based on spatial statistics, and are
            # thus not imputed for temporal features (features_group_idx == 0). It is expected that temporal
            # features do not have NaNs.
            if np.isnan(numerical_features).any():
                if features_type == 'temporal':
                    raise ValueError(
                        'NaN values in temporal features are not supported because imputation is done based on '
                        'spatial statistics.'
                    )

                numerical_features = numerical_features.transpose(1, 0, 2)
                numerical_features_imputer = SimpleImputer(missing_values=np.nan,
                                                           strategy=numerical_features_nan_imputation_strategy,
                                                           copy=False)
                numerical_features_transposed_shape = numerical_features.shape
                numerical_features = numerical_features_imputer.fit_transform(
                    numerical_features.reshape(numerical_features.shape[0], -1)
                ).reshape(*numerical_features_transposed_shape)
                numerical_features = numerical_features.transpose(1, 0, 2)

            # Put transformed and imputed numerical features back into features array.
            slow_idx = 0
            for fast_idx in range(features.shape[2]):
                if numerical_features_mask[fast_idx]:
                    features[:, :, fast_idx] = numerical_features[:, :, slow_idx]
                    slow_idx += 1

        # Apply one-hot encoding to categorical features.
        if categorical_features_mask.any():
            categorical_features = features[:, :, categorical_features_mask]

            if np.isnan(categorical_features).any():
                raise ValueError(
                    'NaN values in categorical features are not supported. It is suggested to replace them with their '
                    'own category.'
                )

            categorical_features_orig_shape = categorical_features.shape
            categorical_features = categorical_features.reshape(-1, categorical_features.shape[2])
            one_hot_encoder = OneHotEncoder(sparse_output=False, dtype=np.float32)
            categorical_features_encoded = one_hot_encoder.fit_transform(categorical_features)
            categorical_features_encoded = categorical_features_encoded.reshape(
                *categorical_features_orig_shape[:2], categorical_features_encoded.shape[1]
            )

            one_hot_encoder_output_feature_names = one_hot_encoder.get_feature_names_out(
                input_features=np.array(feature_names, dtype=object)[categorical_features_mask]
            ).tolist()

            # Change features array, feature names, and numerical features mask to include one-hot encoded
            # categorical features.
            features_new = []
            feature_names_new = []
            numerical_features_mask_new = []
            start_idx = 0
            for i in range(features.shape[2]):
                feature = features[:, :, i, None]
                if not categorical_features_mask[i]:
                    features_new.append(feature)
                    feature_names_new.append(feature_names[i])
                    numerical_features_mask_new.append(numerical_features_mask[i])
                else:
                    num_categories = len(one_hot_encoder.categories_[i])
                    feature = categorical_features_encoded[:, :, start_idx:start_idx + num_categories]
                    features_new.append(feature)
                    feature_names_new += one_hot_encoder_output_feature_names[start_idx:start_idx + num_categories]
                    numerical_features_mask_new += [False for _ in range(num_categories)]
                    start_idx += num_categories

            features = np.concatenate(features_new, axis=2)
            feature_names = feature_names_new
            numerical_features_mask = np.array(numerical_features_mask_new, dtype=bool)

        print(f'Processed {features_type} features.')
        if checkpoint_dir.exists() and nirvana:  # NOTE we'll never step on this line for already preprocessed features, so there is no need to create additional conditions 
            print(f"Saved prepared {features_type} features for further checkpointing")
            prepared_features_file = str(checkpoint_dir / f"__{features_type}_features_prepared.npy")
            np.save(prepared_features_file, features)

        return features, feature_names, numerical_features_mask

    def _prepare_targets_or_return_from_state(self, checkpoint_dir: Path, data, targets_for_loss_transform, all_train_timestamps,
                                                  targets_for_features_transform, targets_for_features_nan_imputation_strategy,nirvana):
        targets_prepared_file = checkpoint_dir / "__targets_prepared.npy"
        targets_nan_mask_prepared_file = checkpoint_dir / "__targets_nan_mask_prepared.npy"
        targets_for_loss_transform_prepared_file = checkpoint_dir / "__targets_for_loss_transform_prepared.bin"
        targets_for_features_transform_prepared_file = checkpoint_dir / "__targets_for_features_transform_prepared.bin"

        if targets_prepared_file.exists() and targets_nan_mask_prepared_file.exists() and nirvana:
            print("Loading prepared targets")
            targets = np.load(str(targets_prepared_file))
            targets_nan_mask = np.load(str(targets_nan_mask_prepared_file))
            targets_for_loss_transform = joblib.load(targets_for_loss_transform_prepared_file)
            targets_for_features_transform = joblib.load(targets_for_features_transform_prepared_file)

        else:
            targets = data['targets'].astype(np.float32)
            targets_nan_mask = np.isnan(targets)

            # Prepare the transform that will be applied to targets from future timestamps which will be used for loss
            # computation during training (note that during evaluation the predictions will be passed through the reverse
            # transform and the metrics will be computed using the original untransformed targets).
            targets_for_loss_transform = self.transforms[targets_for_loss_transform]()
            targets_for_loss_transform.fit(targets[all_train_timestamps].reshape(-1, 1))

            # Prepare the transform that will be applied to targets from the past timestamps and the current timestamp and
            # provided as features to the model.
            targets_for_features_transform = self.transforms[targets_for_features_transform]()
            targets_for_features_transform.fit(targets[all_train_timestamps].reshape(-1, 1))

            # Impute NaNs in targets.
            if targets_for_features_nan_imputation_strategy == 'prev':
                if targets_nan_mask.all(axis=0).any():
                    # Before imputing any other targets, let's handle the nodes in the dataset for which no targets are
                    # available at all. We may not want to remove such nodes because their position in the graph and their
                    # features may provide useful information. But we need to impute their targets somehow and we cannot do
                    # it with previous target values because there are no such values for these nodes. We will impute these
                    # targets in one of two ways.
                    if not targets_nan_mask.all(axis=1).any():
                        # If there are no timestamps for which all targets are NaN, then we will impute targets of nodes
                        # with no known targets at each timestamp with the mean of all known targets at this timestamp.
                        targets[:, targets_nan_mask.all(axis=0)] = np.nanmean(targets, axis=1, keepdims=True)
                    else:
                        # If there are timestamps for which all targets are NaN, then we will impute targets of nodes
                        # with no known targets at each timestamp with the mean of all known targets of all nodes at all
                        # train timestamps.
                        targets[:, targets_nan_mask.all(axis=0)] = np.nanmean(targets[all_train_timestamps])

                if np.isnan(targets)[all_train_timestamps].all(axis=0).any():
                    raise RuntimeError(
                        'There are nodes in the dataset for which all train targets are NaN. "prev" imputation strategy '
                        'for NaN targets cannot be applied in this case. Modify the dataset (e.g., by removing these '
                        'nodes) or set imputation_startegy_for_nan_targets argument to "zero".'
                    )

                # Now, we will impute NaN targets with the latest known target value by running forward fill.
                targets_df = pd.DataFrame(targets, copy=False)
                targets_df.ffill(axis=0, inplace=True)

                # If some nodes have NaN targets starting from the first train timestamp, these NaN values are still left
                # not imputed after forward fill. We will impute them with the first known target value by running backward
                # fill. Note that we have already verified that there are at least some train target values that are not
                # NaN for each node, and thus it is guaranteed that this will not lead to future targets leakage from val
                # and test timestamps.
                if np.isnan(targets).any():
                    targets_df.bfill(axis=0, inplace=True)

                # targets numpy array has been modified by modifying targets_df pandas dataframe which shares the data
                # with it. We do not need the targets_df pandas dataframe anymore.
                del targets_df

            elif targets_for_features_nan_imputation_strategy == 'zero':
                targets[targets_nan_mask] = 0

            else:
                raise ValueError(f'Unsupported value for targets_for_features_nan_imputation_strategy: '
                                f'{targets_for_features_nan_imputation_strategy}. Supported values are: "prev", "zero".')

            np.save(str(targets_prepared_file), targets)
            np.save(str(targets_nan_mask_prepared_file), targets_nan_mask)
            joblib.dump(targets_for_loss_transform, targets_for_loss_transform_prepared_file)
            joblib.dump(targets_for_features_transform, targets_for_features_transform_prepared_file)

        return targets, targets_nan_mask, targets_for_loss_transform, targets_for_features_transform

    def _prepare_temporal_features_or_return_from_state(self, checkpoint_dir: Path, data, do_not_use_temporal_features: bool, num_timestamps: int, nirvana: bool):
        temporal_features_prepared_file = checkpoint_dir / "__temporal_features_prepared.npy"
        if temporal_features_prepared_file.exists() and nirvana:
            temporal_features = np.load(str(temporal_features_prepared_file))
            temporal_feature_names = data['temporal_node_feature_names'].tolist()
            skip_temporal_features = True
            print("Loaded prepared temporal features")
        else:
            if do_not_use_temporal_features:
                temporal_features = np.empty((num_timestamps, 1, 0), dtype=np.float32)
                temporal_feature_names = []
                skip_temporal_features = True
            else:
                temporal_features = data['temporal_node_features'].astype(np.float32)
                temporal_feature_names = data['temporal_node_feature_names'].tolist()
                skip_temporal_features = False

        return temporal_features, temporal_feature_names, skip_temporal_features

    def _prepare_spatial_features_or_return_from_state(self, checkpoint_dir: Path, data, do_not_use_spatial_features: bool, num_nodes: int, nirvana: bool):
        spatial_features_prepared_file = checkpoint_dir / "__spatial_features_prepared.npy"
        if spatial_features_prepared_file.exists() and nirvana:
            spatial_features = np.load(str(spatial_features_prepared_file))
            spatial_feature_names = data['spatial_node_feature_names'].tolist()
            skip_spatial_features = True
            print("Loaded prepared spatial features")
        else:
            if do_not_use_spatial_features:
                spatial_features = np.empty((1, num_nodes, 0), dtype=np.float32)
                spatial_feature_names = []
                skip_spatial_features = True
            else:
                spatial_features = data['spatial_node_features'].astype(np.float32)
                spatial_feature_names = data['spatial_node_feature_names'].tolist()
                skip_spatial_features = False
        return spatial_features, spatial_feature_names, skip_spatial_features

    def _prepare_spatiotemporal_features_or_return_from_state(self, checkpoint_dir: Path, data, do_not_use_spatiotemporal_features: bool, num_timestamps, num_nodes,
                                                              spatiotemporal_features_local_processed_memmap_name, data_root, nirvana: bool):
        spatiotemporal_features_prepared_file = checkpoint_dir / "__spatiotemporal_features_prepared.npy"
        if spatiotemporal_features_prepared_file.exists() and nirvana and spatiotemporal_features_local_processed_memmap_name is None:
            spatiotemporal_features = np.load(str(spatiotemporal_features_prepared_file))
            spatiotemporal_feature_names = data['spatiotemporal_node_feature_names'].tolist()
            skip_spatiotemporal_features = True
            print("Loaded prepared (not memmap) spatiotemporal features")
        else:
            if do_not_use_spatiotemporal_features:
                spatiotemporal_features = np.empty((num_timestamps, num_nodes, 0), dtype=np.float32)
                spatiotemporal_feature_names = []
                skip_spatiotemporal_features = True
            else:
                spatiotemporal_feature_names = data['spatiotemporal_node_feature_names'].tolist()
                if spatiotemporal_features_local_processed_memmap_name is None:
                    spatiotemporal_features = data['spatiotemporal_node_features'].astype(np.float32)
                    skip_spatiotemporal_features = False
                    
                else:
                    spatiotemporal_features = read_memmap(
                        filepath=os.path.join(data_root, spatiotemporal_features_local_processed_memmap_name),
                        # filepath=os.path.join(DATA_ROOT, spatiotemporal_features_local_processed_memmap_name),
                        shape=(num_timestamps, num_nodes, len(spatiotemporal_feature_names)),
                        # device=torch.device(device),
                    )
                    skip_spatiotemporal_features = True
                    print("Loaded preprocessed memmap features from YT")
<<<<<<< HEAD
        return spatiotemporal_features, spatiotemporal_feature_names, skip_spatiotemporal_features


class TimestampsSampler:
    def __init__(self, size: int, batch_size: int, shuffle: bool = False, seed: int = 42, number_of_batches_to_skip: int = 0) -> None:

        self._generator = torch.Generator().manual_seed(seed)
        self._indices_to_sample: list[int] = self._get_sampler(size=size, batch_size=batch_size, shuffle=shuffle, number_of_batches_to_skip=number_of_batches_to_skip)

    def _get_sampler(self, size: int, batch_size: int, shuffle: bool, number_of_batches_to_skip: int) -> list[int]:
        elements_to_skip = batch_size * number_of_batches_to_skip
        if elements_to_skip > size:
            elements_to_skip = size % elements_to_skip  # in case where StateHandler puts here the number of overall steps during training instead of steps during epoch

        if elements_to_skip > 0:
            print(f'Skipping first {elements_to_skip} samples which comprise first {number_of_batches_to_skip} batches of data as they were already processed in the previous run')
        # now when we have generated the same sequence as before, we need to slice it to get only indices which haven't been processed yet during the previous run
        if shuffle:
            indices: torch.LongTensor = torch.randperm(n=size, generator=self._generator)
        else:
            indices = torch.arange(size)

        indices_to_sample: list[int] = indices[elements_to_skip:].tolist()
        return indices_to_sample

    def __len__(self):
        return len(self._indices_to_sample)

    def __iter__(self):
        yield from self._indices_to_sample
=======
        return spatiotemporal_features, spatiotemporal_feature_names, skip_spatotemporal_features
>>>>>>> 07ee5dc8
<|MERGE_RESOLUTION|>--- conflicted
+++ resolved
@@ -188,17 +188,8 @@
         )
 
         temporal_feature_names, spatial_feature_names, spatiotemporal_feature_names = feature_names_groups
-<<<<<<< HEAD
-
-        numerical_features_mask = np.concatenate(numerical_features_masks_by_group, axis=0)
-
-        numerical_features_mask = np.concatenate(
-            [numerical_features_mask, np.zeros(deepwalk_embeddings.shape[2], dtype=bool)], axis=0
-        )
-=======
         numerical_temporal_features_mask, numerical_spatial_features_mask, numerical_spatiotemporal_features_mask = \
             numerical_features_masks_by_group
->>>>>>> 07ee5dc8
 
         # PREPARE GRAPH
 
@@ -970,7 +961,6 @@
                     )
                     skip_spatiotemporal_features = True
                     print("Loaded preprocessed memmap features from YT")
-<<<<<<< HEAD
         return spatiotemporal_features, spatiotemporal_feature_names, skip_spatiotemporal_features
 
 
@@ -1000,7 +990,4 @@
         return len(self._indices_to_sample)
 
     def __iter__(self):
-        yield from self._indices_to_sample
-=======
-        return spatiotemporal_features, spatiotemporal_feature_names, skip_spatotemporal_features
->>>>>>> 07ee5dc8
+        yield from self._indices_to_sample