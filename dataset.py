--- conflicted
+++ resolved
@@ -749,11 +749,7 @@
             numerical_features_transform = self.transforms[numerical_features_transform]()
             numerical_features_transform.fit(
                 numerical_features.squeeze(0) if features_type == 'spatial' else
-<<<<<<< HEAD
                 numerical_features[train_slice].reshape(-1, numerical_features.shape[2])
-=======
-                numerical_features[all_train_timestamps].reshape(-1, numerical_features.shape[2])
->>>>>>> 27a19c80
             )
             numerical_features_orig_shape = numerical_features.shape
             numerical_features = numerical_features_transform.transform(
